--- conflicted
+++ resolved
@@ -44,15 +44,6 @@
 except Exception as e:
     print("expected error:", e)
 
-<<<<<<< HEAD
-
-from api.geoclient import (
-    get_bins_from_address, get_bin_from_address,
-    get_bins_from_bbl, get_bbl_from_bin
-)
-
-=======
->>>>>>> 0b94be09
 # Address -> one BIN
 print("\n------------------------Example 4: Address to one BIN------------------------")
 bin_primary = get_bin_from_address("237 Park Ave", "Manhattan")
